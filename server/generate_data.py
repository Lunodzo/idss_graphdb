import random
import json
import sys
from faker import Faker

fake = Faker()

if len(sys.argv) < 2:
    print("Usage: python3 generate_data.py <output_file>")
    sys.exit(1)

output_file = sys.argv[1]

# Generate clients data
clients = []
for i in range(1, 11): # Adjust the number of clients here
    clients.append({
        "kind": "Client",
        "key": i,
        "name": fake.name(),
        "contract_number": fake.unique.random_int(min=100, max=9999999),
        "power": random.randint(100, 200000)
    })

# Generate consumption records data
consumptions = []
for i in range(1, 11): # Adjust the number of consumption records here
    consumptions.append({
        "kind": "Consumption",
        "key": i,
        "timestamp": fake.unix_time(),
        "measurement": random.randint(200, 1000000)
    })
    
print("Stored a total of %d consumption records", len(consumptions))

# Generate relationships (edges) between clients and consumption records
# random.sample(range(1, x), y)
# Each client has y consumption records. Change y to adjust the number of consumption records per client. 
# range(1, x) is the range of consumption records keys. x should be less than the total number of consumption records.
edges = []
for client in clients:
<<<<<<< HEAD
    consumption_keys = random.sample(range(1, 50), 0)  
=======
    consumption_keys = random.sample(range(1, 101), 0)  
>>>>>>> f335db66
    for consumption_key in consumption_keys:
        edges.append({
            "key": f"e{len(edges) + 1}",
            "kind": "belongs_to",
            "end1key": client["key"],
            "end1kind": "Client",
            "end1role": "owner",
            "end1cascading": random.choice([True, False]),
            "end2key": consumption_key,
            "end2kind": "Consumption",
            "end2role": "usage",
            "end2cascading": True
        })
        
print("Stored a total of %d edges", len(edges))

# Combine all data into one dictionary
data = {
    "nodes": clients + consumptions,
    "edges": edges
}

# Output the generated data as JSON
with open(output_file, "w") as f:
    json.dump(data, f, indent=4)

print(f"Data saved to {output_file}")<|MERGE_RESOLUTION|>--- conflicted
+++ resolved
@@ -25,6 +25,7 @@
 # Generate consumption records data
 consumptions = []
 for i in range(1, 11): # Adjust the number of consumption records here
+for i in range(1, 11): # Adjust the number of consumption records here
     consumptions.append({
         "kind": "Consumption",
         "key": i,
@@ -40,11 +41,7 @@
 # range(1, x) is the range of consumption records keys. x should be less than the total number of consumption records.
 edges = []
 for client in clients:
-<<<<<<< HEAD
-    consumption_keys = random.sample(range(1, 50), 0)  
-=======
-    consumption_keys = random.sample(range(1, 101), 0)  
->>>>>>> f335db66
+    consumption_keys = random.sample(range(1, 51), 0)  
     for consumption_key in consumption_keys:
         edges.append({
             "key": f"e{len(edges) + 1}",
